﻿<Project Sdk="Microsoft.NET.Sdk">

  <PropertyGroup>
    <Description>SQL Server (2012+) provider for SQL Stream Store</Description>
    <AssemblyTitle>SQL Stream Store - SQL Server (2012+) Provider</AssemblyTitle>
    <TargetFrameworks>netstandard2.0</TargetFrameworks>
    <GenerateDocumentationFile>true</GenerateDocumentationFile>
    <AssemblyName>SqlStreamStore.MsSql</AssemblyName>
    <PackageId>SqlStreamStore.MsSql</PackageId>
    <RootNamespace>SqlStreamStore</RootNamespace>
    <NoWarn>1701;1702;1705;1591</NoWarn>
<<<<<<< HEAD
    <NetStandardImplicitPackageVersion Condition=" '$(TargetFramework)' == 'netstandard1.3' ">1.6.0</NetStandardImplicitPackageVersion>
=======
    <PackageVersion>1.0.1</PackageVersion>
>>>>>>> 0b75b15c
  </PropertyGroup>

  <ItemGroup>
    <EmbeddedResource Include="MsSqlScripts\*.sql" Exclude="bin\**;obj\**;packages\**;@(EmbeddedResource)" />
  </ItemGroup>

  <ItemGroup>
    <ProjectReference Include="..\SqlStreamStore\SqlStreamStore.csproj" />
  </ItemGroup>

  <ItemGroup>
    <PackageReference Include="System.Data.SqlClient" Version="4.4.0" />
  </ItemGroup>

</Project><|MERGE_RESOLUTION|>--- conflicted
+++ resolved
@@ -9,11 +9,8 @@
     <PackageId>SqlStreamStore.MsSql</PackageId>
     <RootNamespace>SqlStreamStore</RootNamespace>
     <NoWarn>1701;1702;1705;1591</NoWarn>
-<<<<<<< HEAD
     <NetStandardImplicitPackageVersion Condition=" '$(TargetFramework)' == 'netstandard1.3' ">1.6.0</NetStandardImplicitPackageVersion>
-=======
     <PackageVersion>1.0.1</PackageVersion>
->>>>>>> 0b75b15c
   </PropertyGroup>
 
   <ItemGroup>
