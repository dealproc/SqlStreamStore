--- conflicted
+++ resolved
@@ -17,30 +17,6 @@
             _testOutputHelper = testOutputHelper;
         }
 
-<<<<<<< HEAD
-        private static NewStreamEvent[] CreateNewStreamEvents(params int[] eventNumbers)
-        {
-            return eventNumbers
-                .Select(eventNumber =>
-                {
-                    var eventId = Guid.Parse("00000000-0000-0000-0000-" + eventNumber.ToString().PadLeft(12, '0'));
-                    return new NewStreamEvent(eventId, "type", "\"data\"", "\"headers\"");
-                })
-                .ToArray();
-        }
-
-        private static StreamEvent ExpectedStreamEvent(
-            string streamId,
-            int eventNumber,
-            int sequenceNumber,
-            DateTime created)
-        {
-            var eventId = Guid.Parse("00000000-0000-0000-0000-" + eventNumber.ToString().PadLeft(12, '0'));
-            return new StreamEvent(streamId, eventId, sequenceNumber, null, created, "type", "\"data\"", "\"headers\"");
-        }
-
-=======
->>>>>>> 8fa155a4
         [Fact]
         public async Task When_dispose_and_read_then_should_throw()
         {
